--- conflicted
+++ resolved
@@ -28,16 +28,12 @@
 use std::{net::SocketAddr, path::PathBuf};
 use tokio::runtime::{self, Runtime};
 
-/// Recommended minimum value of 'open files' limit for beacon node.
-///
-/// Beacon should be able to handle at least 1000 concurrent connections,
-/// each requiring 2 sockets.
+/// The recommended minimum number of 'open files' limit for a beacon.
+/// Beacons should be able to handle at least 1000 concurrent connections, each requiring 2 sockets.
 #[cfg(target_family = "unix")]
 const RECOMMENDED_MIN_NOFILES_LIMIT_BEACON: u64 = 2048;
-/// Recommended minimum value of 'open files' limit for validator node.
-///
-/// Validator should be able to handle at least 500 concurrent connections,
-/// each requiring 2 sockets.
+/// The recommended minimum number of 'open files' limit for a validator.
+/// Validators should be able to handle at least 500 concurrent connections, each requiring 2 sockets.
 #[cfg(target_family = "unix")]
 const RECOMMENDED_MIN_NOFILES_LIMIT_VALIDATOR: u64 = 1024;
 
@@ -260,7 +256,6 @@
             false => Some(self.rest),
         };
 
-<<<<<<< HEAD
         // Parse the node account and node type.
         let (account, node_type) = self.parse_account::<N>()?;
 
@@ -284,32 +279,23 @@
             }
         }
 
+        // If the node is a beacon, check if the open files limit is lower than recommended.
+        if node_type.is_beacon() {
+            #[cfg(target_family = "unix")]
+            crate::helpers::check_open_files_limit(RECOMMENDED_MIN_NOFILES_LIMIT_BEACON);
+        }
+        // If the node is a validator, check if the open files limit is lower than recommended.
+        if node_type.is_validator() {
+            #[cfg(target_family = "unix")]
+            crate::helpers::check_open_files_limit(RECOMMENDED_MIN_NOFILES_LIMIT_VALIDATOR);
+        }
+
         // Initialize the node.
         match node_type {
             NodeType::Beacon => Node::new_beacon(self.node, rest_ip, account, &trusted_peers, genesis, cdn, self.dev).await,
             NodeType::Validator => Node::new_validator(self.node, rest_ip, account, &trusted_peers, genesis, cdn, self.dev).await,
             NodeType::Prover => Node::new_prover(self.node, account, &trusted_peers, self.dev).await,
             NodeType::Client => Node::new_client(self.node, account, &trusted_peers, self.dev).await,
-=======
-        // Ensures only one of the four flags is set. If no flags are set, defaults to a client node.
-        match (&self.beacon, &self.validator, &self.prover, &self.client) {
-            (Some(private_key), None, None, None) => {
-                // Warn if open files limit is lower than recommended.
-                #[cfg(target_family = "unix")]
-                crate::helpers::check_open_files_limit(RECOMMENDED_MIN_NOFILES_LIMIT_BEACON);
-                Node::new_beacon(self.node, rest_ip, PrivateKey::<N>::from_str(private_key)?, &trusted_peers, genesis, self.dev).await
-            },
-            (None, Some(private_key), None, None) => {
-                // Warn if open files limit is lower than recommended.
-                #[cfg(target_family = "unix")]
-                crate::helpers::check_open_files_limit(RECOMMENDED_MIN_NOFILES_LIMIT_VALIDATOR);
-                Node::new_validator(self.node, rest_ip, PrivateKey::<N>::from_str(private_key)?, &trusted_peers, genesis, self.dev).await
-            }
-            (None, None, Some(private_key), None) => Node::new_prover(self.node, PrivateKey::<N>::from_str(private_key)?, &trusted_peers, self.dev).await,
-            (None, None, None, Some(private_key)) => Node::new_client(self.node, PrivateKey::<N>::from_str(private_key)?, &trusted_peers, self.dev).await,
-            (None, None, None, None) => Node::new_client(self.node, PrivateKey::<N>::new(&mut rand::thread_rng())?, &trusted_peers, self.dev).await,
-            _ => bail!("Unsupported node configuration"),
->>>>>>> 8ff77f35
         }
     }
 
