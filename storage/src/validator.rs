// Copyright (C) 2019-2021 Aleo Systems Inc.
// This file is part of the snarkOS library.

// The snarkOS library is free software: you can redistribute it and/or modify
// it under the terms of the GNU General Public License as published by
// the Free Software Foundation, either version 3 of the License, or
// (at your option) any later version.

// The snarkOS library is distributed in the hope that it will be useful,
// but WITHOUT ANY WARRANTY; without even the implied warranty of
// MERCHANTABILITY or FITNESS FOR A PARTICULAR PURPOSE. See the
// GNU General Public License for more details.

// You should have received a copy of the GNU General Public License
// along with the snarkOS library. If not, see <https://www.gnu.org/licenses/>.

use crate::{
    Ledger,
    TransactionLocation,
    COL_COMMITMENT,
    COL_DIGEST,
    COL_MEMO,
    COL_SERIAL_NUMBER,
    COL_TRANSACTION_LOCATION,
};
use snarkvm_algorithms::traits::LoadableMerkleParameters;
use snarkvm_dpc::{Block, BlockHeaderHash, DatabaseTransaction, LedgerScheme, Op, Storage, TransactionScheme};
use snarkvm_utilities::{to_bytes_le, ToBytes};

use parking_lot::Mutex;
use rayon::prelude::*;
use tracing::*;

use std::{
    collections::HashSet,
    sync::{
        atomic::{AtomicBool, Ordering},
        Arc,
    },
};

macro_rules! check_for_superfluous_tx_components {
    ($fn_name:ident, $component_name:expr, $component_col:expr) => {
        fn $fn_name(
            &self,
            tx_entries: &HashSet<Vec<u8>>,
            db_ops: &Mutex<Option<DatabaseTransaction>>,
            fix_mode: FixMode,
            is_storage_valid: &AtomicBool,
        ) {
            let storage_entries_and_indices = match self.storage.get_col($component_col) {
                Ok(col) => col,
                Err(e) => {
                    error!("Couldn't obtain the column with tx {}s: {}", $component_name, e);
                    is_storage_valid.store(false, Ordering::SeqCst);

                    return;
                }
            };

            let storage_entries = storage_entries_and_indices
                .into_iter()
                .map(|(entry, _)| entry.into_vec())
                .collect::<HashSet<_>>();

            let superfluous_items = storage_entries.difference(&tx_entries).collect::<Vec<_>>();

            if !superfluous_items.is_empty() {
                warn!(
                    "There are {} more {}s stored than there are in canon transactions",
                    superfluous_items.len(),
                    $component_name
                );

                if let Some(ref mut ops) = &mut *db_ops.lock() {
                    if [
                        FixMode::SuperfluousTestnet1TransactionComponents,
                        FixMode::Everything,
                    ]
                    .contains(&fix_mode)
                    {
                        for superfluous_item in superfluous_items {
                            ops.push(Op::Delete {
                                col: $component_col,
                                key: superfluous_item.to_vec(),
                            });
                        }
                    } else {
                        is_storage_valid.store(false, Ordering::SeqCst);
                    }
                } else {
                    is_storage_valid.store(false, Ordering::SeqCst);
                }
            }
        }
    };
}

#[derive(Clone, Copy, PartialEq)]
pub enum FixMode {
    /// Don't fix anything in the storage.
    Nothing,
    /// Update transaction locations if need be.
    Testnet1TransactionLocations,
    /// Store transaction serial numbers, commitments and memorandums that are missing in the storage.
    MissingTestnet1TransactionComponents,
    /// Remove transaction serial numbers, commitments and memorandums for missing transactions.
    SuperfluousTestnet1TransactionComponents,
    /// Apply all the available fixes.
    Everything,
}

impl<T: TransactionScheme + Send + Sync, P: LoadableMerkleParameters, S: Storage + Sync> Ledger<T, P, S> {
    check_for_superfluous_tx_components!(check_for_superfluous_tx_memos, "memorandum", COL_MEMO);

    check_for_superfluous_tx_components!(check_for_superfluous_tx_digests, "digest", COL_DIGEST);

    check_for_superfluous_tx_components!(check_for_superfluous_tx_sns, "serial number", COL_SERIAL_NUMBER);

    check_for_superfluous_tx_components!(check_for_superfluous_tx_cms, "commitment", COL_COMMITMENT);

    /// Validates the storage of the canon blocks, their child-parent relationships, and their transactions; starts
    /// at the current block height and goes down until the genesis block, making sure that the block-related data
    /// stored in the database is coherent. The optional limit restricts the number of blocks to check, as
    /// it is likely that any issues are applicable only to the last few blocks. The `fix` argument determines whether
    /// the validation process should also attempt to fix the issues it encounters.
    pub fn validate(&self, mut limit: Option<u32>, fix_mode: FixMode) -> bool {
        if limit.is_some()
            && [FixMode::SuperfluousTestnet1TransactionComponents, FixMode::Everything].contains(&fix_mode)
        {
            panic!(
                "The validator can perform the specified fixes only if there is no limit on the number of blocks to process"
            );
        }

        info!("Validating the storage...");

        let is_valid = AtomicBool::new(true);

        if limit == Some(0) {
            info!("The limit of blocks to validate is 0; nothing to check.");

            return is_valid.load(Ordering::SeqCst);
        }

        let db_ops = if fix_mode != FixMode::Nothing {
            Arc::new(Mutex::new(Some(DatabaseTransaction::new())))
        } else {
            Arc::new(Mutex::new(None))
        };

        let mut current_height = self.get_current_block_height();

        if current_height == 0 {
            info!("Only the genesis block is currently available; nothing to check.");

            return is_valid.load(Ordering::SeqCst);
        }

        debug!("The block height is {}", current_height);

        match self.get_best_block_number() {
            Err(_) => {
                is_valid.store(false, Ordering::SeqCst);
                error!("Can't obtain the best block number from storage!");
            }
            Ok(number) => {
                // Initial block height comes from KEY_BEST_BLOCK_NUMBER.
                if number != current_height {
                    is_valid.store(false, Ordering::SeqCst);
                    error!("Current best block number doesn't match the block height!");
                }
            }
        }

        let mut true_height_mismatch = false;

        // get_block_hash uses COL_BLOCK_LOCATOR, as it should have been committed (i.e. be canon).
        let mut current_hash = self.get_block_hash(current_height);
        while let Err(e) = current_hash {
            is_valid.store(false, Ordering::SeqCst);
            error!(
                "Couldn't find the latest block (height {}): {}! Trying a lower height next.",
                current_height, e
            );

            true_height_mismatch = true;

            current_height -= 1;

            if let Some(ref mut limit) = limit {
                *limit -= 1;
                if *limit == 0 {
                    info!("Specified block limit reached; the check is complete.");

                    return is_valid.load(Ordering::SeqCst);
                }
            }

            current_hash = self.get_block_hash(current_height);
        }

        if true_height_mismatch {
            debug!("The true block height is {}", current_height);
        }

        let tx_memos = Default::default();
        let tx_sns = Default::default();
        let tx_cms = Default::default();
        let tx_digests = Default::default();

        let to_process = if let Some(ref mut limit) = limit {
            *limit
        } else {
            current_height
        };

        (0..=to_process).into_par_iter().for_each(|i| {
            self.validate_block(
                current_height - i,
                &tx_memos,
                &tx_sns,
                &tx_cms,
                &tx_digests,
                &db_ops,
                fix_mode,
                &is_valid,
            );
        });

        // Superfluous items can only be removed after a full storage pass.
        if limit.is_none() {
            self.check_for_superfluous_tx_memos(&*tx_memos.lock(), &db_ops, fix_mode, &is_valid);
            self.check_for_superfluous_tx_digests(&*tx_digests.lock(), &db_ops, fix_mode, &is_valid);
            self.check_for_superfluous_tx_sns(&*tx_sns.lock(), &db_ops, fix_mode, &is_valid);
            self.check_for_superfluous_tx_cms(&*tx_cms.lock(), &db_ops, fix_mode, &is_valid);
        }

        if let Some(ops) = db_ops.lock().take() {
            if !ops.0.is_empty() {
                info!("Fixing the detected storage issues ({} fixes)", ops.0.len());
                if let Err(e) = self.storage.batch(ops) {
                    error!("Couldn't fix the storage issues: {}", e);
                }
            }
        }

        let is_valid = is_valid.load(Ordering::SeqCst);

        if is_valid {
            info!("The storage is valid!");
        } else {
            error!("The storage is invalid!");
        }

        is_valid
    }

    /// Validates the storage of the given block.
    #[allow(clippy::too_many_arguments)]
    fn validate_block(
        &self,
        block_height: u32,
        tx_memos: &Mutex<HashSet<Vec<u8>>>,
        tx_sns: &Mutex<HashSet<Vec<u8>>>,
        tx_cms: &Mutex<HashSet<Vec<u8>>>,
        tx_digests: &Mutex<HashSet<Vec<u8>>>,
        database_fix: &Mutex<Option<DatabaseTransaction>>,
        fix_mode: FixMode,
        is_storage_valid: &AtomicBool,
    ) {
        let block = if let Ok(block) = self.get_block_from_block_number(block_height) {
            block
        } else {
            // Block not found; register the failure and attempt to carry on.
            is_storage_valid.store(false, Ordering::SeqCst);
            return;
        };

        let block_hash = block.header.get_hash();

        // This is extremely verbose and shouldn't be used outside of debugging.
        // trace!("Validating block at height {} ({})", block_height, block_hash);

        if !self.block_hash_exists(&block_hash) {
            is_storage_valid.store(false, Ordering::SeqCst);
            error!("The header for block at height {} is missing!", block_height);
        }

        self.validate_block_transactions(
            &block,
            block_height,
            tx_memos,
            tx_sns,
            tx_cms,
            tx_digests,
            database_fix,
            fix_mode,
            is_storage_valid,
        );

        // The genesis block has no parent.
        if block_height == 0 {
            return;
        }

        let previous_hash = match self.get_block_hash(block_height - 1) {
            Ok(hash) => hash,
            Err(e) => {
                error!("Couldn't find a block at height {}: {}!", block_height - 1, e);
                is_storage_valid.store(false, Ordering::SeqCst);

                return;
            }
        };

        if block.header.previous_block_hash != previous_hash {
            is_storage_valid.store(false, Ordering::SeqCst);
            error!(
                "The parent hash of block at height {} doesn't match its child at {}!",
                block_height,
                block_height - 1,
            );
        }

        match self.get_child_block_hashes(&previous_hash) {
            Err(e) => {
                is_storage_valid.store(false, Ordering::SeqCst);
                error!("Can't find the children of block at height {}: {}!", previous_hash, e);
            }
            Ok(child_hashes) => {
                if !child_hashes.contains(&block_hash) {
                    is_storage_valid.store(false, Ordering::SeqCst);
                    error!(
                        "The list of children hash of block at height {} don't contain the child at {}!",
                        block_height - 1,
                        block_height,
                    );
                }
            }
        }
    }

    /// Validates the storage of transactions belonging to the given block.
    #[allow(clippy::too_many_arguments)]
    fn validate_block_transactions(
        &self,
        block: &Block<T>,
        block_height: u32,
        tx_memos: &Mutex<HashSet<Vec<u8>>>,
        tx_sns: &Mutex<HashSet<Vec<u8>>>,
        tx_cms: &Mutex<HashSet<Vec<u8>>>,
        tx_digests: &Mutex<HashSet<Vec<u8>>>,
        database_fix: &Mutex<Option<DatabaseTransaction>>,
        fix_mode: FixMode,
        is_storage_valid: &AtomicBool,
    ) {
        block.transactions.as_slice().par_iter().enumerate().for_each(|(block_tx_idx, tx)| {
            let tx_id = match tx.transaction_id() {
                Ok(hash) => hash,
                Err(e) => {
                    error!(
                        "The id of a transaction from block {} can't be parsed: {}",
                        block.header.get_hash(),
                        e
                    );
                    is_storage_valid.store(false, Ordering::SeqCst);

                    return;
                }
            };

            let tx = match self.get_transaction_bytes(&tx_id) {
                Ok(tx) => match T::read_le(&tx[..]) {
                    Ok(tx) => tx,
                    Err(e) => {
                        error!("Transaction {} can't be parsed: {}", hex::encode(tx_id), e);
                        is_storage_valid.store(false, Ordering::SeqCst);

                        return;
                    }
                },
                Err(e) => {
                    error!(
                        "Transaction {} can't be found in the storage: {}",
                        hex::encode(tx_id),
                        e
                    );
                    is_storage_valid.store(false, Ordering::SeqCst);

                    return;
                }
            };

            for sn in tx.old_serial_numbers() {
                if !self.contains_sn(sn) {
                    error!(
                        "Transaction {} doesn't have an old serial number stored",
                        hex::encode(tx_id)
                    );
                    is_storage_valid.store(false, Ordering::SeqCst);
                }
                tx_sns.lock().insert(to_bytes_le!(sn).unwrap()); // to_bytes can't fail
            }

            for cm in tx.new_commitments() {
                if !self.contains_cm(cm) {
                    error!(
                        "Transaction {} doesn't have a new commitment stored",
                        hex::encode(tx_id)
                    );
                    is_storage_valid.store(false, Ordering::SeqCst);
                }
                tx_cms.lock().insert(to_bytes_le!(cm).unwrap()); // to_bytes can't fail
            }

            let tx_digest = tx.ledger_digest();
            // to_bytes can't fail
            if !self.storage.exists(COL_DIGEST, &to_bytes_le![tx_digest].unwrap()) {
                warn!(
                    "Transaction {} doesn't have the ledger digest stored",
                    hex::encode(tx_id),
                );

                if let Some(ref mut db_ops) = &mut *database_fix.lock() {
                    if [FixMode::MissingTestnet1TransactionComponents, FixMode::Everything].contains(&fix_mode) {
                        db_ops.push(Op::Insert {
                            col: COL_DIGEST,
                            key: to_bytes_le![tx_digest].unwrap(), // to_bytes can't fail
                            value: block_height.to_le_bytes().to_vec(),
                        });
                    } else {
                        is_storage_valid.store(false, Ordering::SeqCst);
                    }
                } else {
                    is_storage_valid.store(false, Ordering::SeqCst);
                }
            }
            tx_digests.lock().insert(to_bytes_le!(tx_digest).unwrap()); // to_bytes can't fail

            let tx_memo = tx.memorandum();
            if !self.contains_memo(tx_memo) {
                error!("Transaction {} doesn't have its memo stored", hex::encode(tx_id));
                is_storage_valid.store(false, Ordering::SeqCst);
            }
            tx_memos.lock().insert(to_bytes_le!(tx_memo).unwrap()); // to_bytes can't fail

            match self.get_transaction_location(&tx_id) {
                Ok(Some(tx_location)) => match self.get_block_number(&BlockHeaderHash(tx_location.block_hash)) {
                    Ok(block_number) => {
                        if block_number != block_height {
                            error!(
                                "The block indicated by the location of tx {} doesn't match the current height ({} != {})",
                                hex::encode(tx_id),
                                block_number,
                                block_height,
                            );
                            is_storage_valid.store(false, Ordering::SeqCst);
                        }
                    }
                    Err(_) => {
                        warn!(
                            "Can't get the block number for tx {}! The block locator entry for hash {} is missing",
                            hex::encode(tx_id),
                            BlockHeaderHash(tx_location.block_hash)
                        );

                        if let Some(ref mut db_ops) = &mut *database_fix.lock() {
                            if [FixMode::Testnet1TransactionLocations, FixMode::Everything].contains(&fix_mode) {
                                let corrected_location = TransactionLocation {
                                    index: block_tx_idx as u32,
                                    block_hash: block.header.get_hash().0,
                                };

<<<<<<< HEAD
                                match to_bytes_le!(corrected_location) {
                                    Ok(location_bytes) => {
                                        db_ops.push(Op::Insert {
                                            col: COL_TRANSACTION_LOCATION,
                                            key: tx_id.to_vec(),
                                            value: location_bytes,
                                        });
                                    }
                                    Err(e) => {
                                        error!("Can't create a block locator fix for tx {}: {}", hex::encode(tx_id), e);
                                        is_storage_valid.store(false, Ordering::SeqCst);
                                    }
                                }
=======
                                db_ops.push(Op::Insert {
                                    col: COL_TRANSACTION_LOCATION,
                                    key: tx_id.to_vec(),
                                    value: to_bytes!(corrected_location).unwrap(), // to_bytes can't fail
                                });
>>>>>>> bf654236
                            } else {
                                is_storage_valid.store(false, Ordering::SeqCst);
                            }
                        } else {
                            is_storage_valid.store(false, Ordering::SeqCst);
                        }
                    }
                },
                Err(e) => {
                    error!("Can't get the location of tx {}: {}", hex::encode(tx_id), e);
                    is_storage_valid.store(false, Ordering::SeqCst);
                }
                Ok(None) => {
                    error!("Can't get the location of tx {}", hex::encode(tx_id));
                    is_storage_valid.store(false, Ordering::SeqCst);
                }
            }
        });
    }
}<|MERGE_RESOLUTION|>--- conflicted
+++ resolved
@@ -472,27 +472,11 @@
                                     block_hash: block.header.get_hash().0,
                                 };
 
-<<<<<<< HEAD
-                                match to_bytes_le!(corrected_location) {
-                                    Ok(location_bytes) => {
-                                        db_ops.push(Op::Insert {
-                                            col: COL_TRANSACTION_LOCATION,
-                                            key: tx_id.to_vec(),
-                                            value: location_bytes,
-                                        });
-                                    }
-                                    Err(e) => {
-                                        error!("Can't create a block locator fix for tx {}: {}", hex::encode(tx_id), e);
-                                        is_storage_valid.store(false, Ordering::SeqCst);
-                                    }
-                                }
-=======
                                 db_ops.push(Op::Insert {
                                     col: COL_TRANSACTION_LOCATION,
                                     key: tx_id.to_vec(),
-                                    value: to_bytes!(corrected_location).unwrap(), // to_bytes can't fail
+                                    value: to_bytes_le!(corrected_location).unwrap(), // to_bytes_le can't fail
                                 });
->>>>>>> bf654236
                             } else {
                                 is_storage_valid.store(false, Ordering::SeqCst);
                             }
