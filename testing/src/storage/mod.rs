--- conflicted
+++ resolved
@@ -14,9 +14,6 @@
 // You should have received a copy of the GNU General Public License
 // along with the snarkOS library. If not, see <https://www.gnu.org/licenses/>.
 
-<<<<<<< HEAD
-use crate::sync::TestTestnet1Transaction;
-=======
 #[cfg(test)]
 pub mod exporter;
 
@@ -26,8 +23,7 @@
 #[cfg(test)]
 pub mod validator;
 
-use crate::sync::TestTx;
->>>>>>> 3af1070e
+use crate::sync::TestTestnet1Transaction;
 pub use snarkos_storage::{Ledger, LedgerStorage};
 use snarkvm_algorithms::traits::merkle_tree::LoadableMerkleParameters;
 use snarkvm_dpc::{
@@ -57,249 +53,4 @@
     path.push(random_storage_path());
 
     Ledger::<T, P, S>::new(Some(&path), parameters, genesis_block).unwrap()
-<<<<<<< HEAD
-}
-
-#[cfg(test)]
-mod validator {
-    use crate::sync::{create_test_consensus, TestBlocks};
-    use snarkos_storage::*;
-    use snarkvm_dpc::{DatabaseTransaction, Op, Storage};
-
-    use rand::prelude::*;
-
-    #[tokio::test]
-    async fn valid_storage_validates() {
-        let consensus = create_test_consensus();
-
-        let blocks = TestBlocks::load(Some(5), "test_blocks_100_1").0;
-        for block in blocks {
-            consensus.receive_block(&block, false).await.unwrap();
-        }
-
-        assert!(consensus.ledger.validate(None, FixMode::Nothing));
-    }
-
-    #[tokio::test]
-    async fn validator_vs_a_missing_serial_number() {
-        let consensus = create_test_consensus();
-
-        let blocks = TestBlocks::load(Some(5), "test_blocks_100_1").0;
-        for block in blocks {
-            consensus.receive_block(&block, false).await.unwrap();
-        }
-
-        // Remove a random tx serial number.
-        let stored_sns = consensus.ledger.storage.get_col(COL_SERIAL_NUMBER).unwrap();
-        let random_sn = &stored_sns.choose(&mut thread_rng()).unwrap().0;
-        let mut database_transaction = DatabaseTransaction::new();
-        database_transaction.push(Op::Delete {
-            col: COL_SERIAL_NUMBER,
-            key: random_sn.to_vec(),
-        });
-        consensus.ledger.storage.batch(database_transaction).unwrap();
-
-        assert!(!consensus.ledger.validate(None, FixMode::Nothing));
-        // Currently unsupported.
-        // assert!(consensus.ledger.validate(None, FixMode::MissingTestnet1TransactionComponents));
-    }
-
-    #[tokio::test]
-    async fn validator_vs_a_missing_commitment() {
-        let consensus = create_test_consensus();
-
-        let blocks = TestBlocks::load(Some(5), "test_blocks_100_1").0;
-        for block in blocks {
-            consensus.receive_block(&block, false).await.unwrap();
-        }
-
-        // Remove a random tx commitment.
-        let stored_cms = consensus.ledger.storage.get_col(COL_COMMITMENT).unwrap();
-        let random_cm = &stored_cms.choose(&mut thread_rng()).unwrap().0;
-        let mut database_transaction = DatabaseTransaction::new();
-        database_transaction.push(Op::Delete {
-            col: COL_COMMITMENT,
-            key: random_cm.to_vec(),
-        });
-        consensus.ledger.storage.batch(database_transaction).unwrap();
-
-        assert!(!consensus.ledger.validate(None, FixMode::Nothing));
-        // Currently unsupported
-        // assert!(consensus.ledger.validate(None, FixMode::MissingTestnet1TransactionComponents));
-    }
-
-    #[tokio::test]
-    async fn validator_vs_a_missing_memorandum() {
-        let consensus = create_test_consensus();
-
-        let blocks = TestBlocks::load(Some(5), "test_blocks_100_1").0;
-        for block in blocks {
-            consensus.receive_block(&block, false).await.unwrap();
-        }
-
-        // Remove a random memo.
-        let stored_memos = consensus.ledger.storage.get_col(COL_MEMO).unwrap();
-        let random_memo = &stored_memos.choose(&mut thread_rng()).unwrap().0;
-        let mut database_transaction = DatabaseTransaction::new();
-        database_transaction.push(Op::Delete {
-            col: COL_MEMO,
-            key: random_memo.to_vec(),
-        });
-        consensus.ledger.storage.batch(database_transaction).unwrap();
-
-        assert!(!consensus.ledger.validate(None, FixMode::Nothing));
-        // Currently unsupported
-        // assert!(consensus.ledger.validate(None, FixMode::MissingTestnet1TransactionComponents));
-    }
-
-    #[tokio::test]
-    async fn validator_vs_a_missing_digest() {
-        let consensus = create_test_consensus();
-
-        let blocks = TestBlocks::load(Some(5), "test_blocks_100_1").0;
-        for block in blocks {
-            consensus.receive_block(&block, false).await.unwrap();
-        }
-
-        // Remove a random digest.
-        let stored_digests = consensus.ledger.storage.get_col(COL_DIGEST).unwrap();
-        let random_digest = &stored_digests.choose(&mut thread_rng()).unwrap().0;
-        let mut database_transaction = DatabaseTransaction::new();
-        database_transaction.push(Op::Delete {
-            col: COL_DIGEST,
-            key: random_digest.to_vec(),
-        });
-        consensus.ledger.storage.batch(database_transaction).unwrap();
-
-        assert!(!consensus.ledger.validate(None, FixMode::Nothing));
-        assert!(
-            consensus
-                .ledger
-                .validate(None, FixMode::MissingTestnet1TransactionComponents)
-        );
-    }
-
-    #[tokio::test]
-    async fn validator_vs_a_superfluous_serial_number() {
-        let consensus = create_test_consensus();
-
-        let blocks = TestBlocks::load(Some(5), "test_blocks_100_1").0;
-        for block in blocks {
-            consensus.receive_block(&block, false).await.unwrap();
-        }
-
-        // Add an extra random tx serial number.
-        let mut database_transaction = DatabaseTransaction::new();
-        let current_sn_idx = consensus.ledger.current_sn_index().unwrap() as u32;
-        database_transaction.push(Op::Insert {
-            col: COL_SERIAL_NUMBER,
-            key: vec![0; 32],
-            value: (current_sn_idx + 1).to_le_bytes().to_vec(),
-        });
-        database_transaction.push(Op::Insert {
-            col: COL_META,
-            key: KEY_CURR_SN_INDEX.as_bytes().to_vec(),
-            value: (current_sn_idx + 1).to_le_bytes().to_vec(),
-        });
-        consensus.ledger.storage.batch(database_transaction).unwrap();
-
-        assert!(!consensus.ledger.validate(None, FixMode::Nothing));
-        assert!(
-            consensus
-                .ledger
-                .validate(None, FixMode::SuperfluousTestnet1TransactionComponents)
-        );
-    }
-
-    #[tokio::test]
-    async fn validator_vs_a_superfluous_commitment() {
-        let consensus = create_test_consensus();
-
-        let blocks = TestBlocks::load(Some(5), "test_blocks_100_1").0;
-        for block in blocks {
-            consensus.receive_block(&block, false).await.unwrap();
-        }
-
-        // Add an extra random tx commitment.
-        let mut database_transaction = DatabaseTransaction::new();
-        let current_cm_idx = consensus.ledger.current_cm_index().unwrap() as u32;
-        database_transaction.push(Op::Insert {
-            col: COL_COMMITMENT,
-            key: vec![0; 32],
-            value: (current_cm_idx + 1).to_le_bytes().to_vec(),
-        });
-        database_transaction.push(Op::Insert {
-            col: COL_META,
-            key: KEY_CURR_CM_INDEX.as_bytes().to_vec(),
-            value: (current_cm_idx + 1).to_le_bytes().to_vec(),
-        });
-        consensus.ledger.storage.batch(database_transaction).unwrap();
-
-        assert!(!consensus.ledger.validate(None, FixMode::Nothing));
-        assert!(
-            consensus
-                .ledger
-                .validate(None, FixMode::SuperfluousTestnet1TransactionComponents)
-        );
-    }
-
-    #[tokio::test]
-    async fn validator_vs_a_superfluous_memorandum() {
-        let consensus = create_test_consensus();
-
-        let blocks = TestBlocks::load(Some(5), "test_blocks_100_1").0;
-        for block in blocks {
-            consensus.receive_block(&block, false).await.unwrap();
-        }
-
-        // Add an extra random memo.
-        let mut database_transaction = DatabaseTransaction::new();
-        let current_memo_idx = consensus.ledger.current_memo_index().unwrap() as u32;
-        database_transaction.push(Op::Insert {
-            col: COL_MEMO,
-            key: vec![9; 32], // apparently a memo filled with zeros is already stored
-            value: (current_memo_idx + 1).to_le_bytes().to_vec(),
-        });
-        database_transaction.push(Op::Insert {
-            col: COL_META,
-            key: KEY_CURR_MEMO_INDEX.as_bytes().to_vec(),
-            value: (current_memo_idx + 1).to_le_bytes().to_vec(),
-        });
-        consensus.ledger.storage.batch(database_transaction).unwrap();
-
-        assert!(!consensus.ledger.validate(None, FixMode::Nothing));
-        assert!(
-            consensus
-                .ledger
-                .validate(None, FixMode::SuperfluousTestnet1TransactionComponents)
-        );
-    }
-
-    #[tokio::test]
-    async fn validator_vs_a_superfluous_digest() {
-        let consensus = create_test_consensus();
-
-        let blocks = TestBlocks::load(Some(5), "test_blocks_100_1").0;
-        for block in blocks {
-            consensus.receive_block(&block, false).await.unwrap();
-        }
-
-        // Add an extra random digest.
-        let mut database_transaction = DatabaseTransaction::new();
-        database_transaction.push(Op::Insert {
-            col: COL_DIGEST,
-            key: vec![0; 32],
-            value: (consensus.ledger.get_current_block_height() + 1).to_le_bytes().to_vec(),
-        });
-        consensus.ledger.storage.batch(database_transaction).unwrap();
-
-        assert!(!consensus.ledger.validate(None, FixMode::Nothing));
-        assert!(
-            consensus
-                .ledger
-                .validate(None, FixMode::SuperfluousTestnet1TransactionComponents)
-        );
-    }
-=======
->>>>>>> 3af1070e
 }