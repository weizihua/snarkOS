#[macro_use]
extern crate log;

use snarkos::{
    cli::CLI,
    config::{Config, ConfigCli},
};
use snarkos_consensus::{miner::MemoryPool, ConsensusParameters, GM17Verifier};
use snarkos_dpc::base_dpc::{
    instantiated::{Components, MerkleTreeLedger},
    parameters::PublicParameters,
};
use snarkos_errors::node::NodeError;
use snarkos_network::{
    context::Context,
    protocol::SyncHandler,
    server::{MinerInstance, Server},
};
use snarkos_objects::AccountPublicKey;
use snarkos_posw::{ProvingKey, VerifyingKey};
use snarkos_rpc::start_rpc_server;
use snarkos_utilities::bytes::FromBytes;

use std::{fs::File, net::SocketAddr, sync::Arc};
use tokio::sync::Mutex;

/// Builds a node from configuration parameters.
/// 1. Creates consensus parameters.
/// 2. Creates new storage database or uses existing.
/// 2. Creates new memory pool or uses existing from storage.
/// 3. Creates network server.
/// 4. Starts rpc server thread.
/// 5. Starts miner thread.
/// 6. Starts network server listener.
async fn start_server(config: Config) -> Result<(), NodeError> {
    if !config.quiet {
        std::env::set_var("RUST_LOG", "info");
        env_logger::init();
    }

    let address = format! {"{}:{}", config.ip, config.port};
    let socket_address = address.parse::<SocketAddr>()?;

    let vk_file = File::open(config.vk_path)?;
    let vk = VerifyingKey::read(vk_file)?;

    let pk_file = File::open(config.pk_path)?;
    let pk = <ProvingKey as FromBytes>::read(pk_file)?;

    let consensus = ConsensusParameters {
        max_block_size: 1_000_000_000usize,
        max_nonce: u32::max_value(),
        target_block_time: 10i64,
        verifier: GM17Verifier(vk),
    };

    let mut path = std::env::current_dir()?;
    path.push(&config.path);

    let storage = Arc::new(MerkleTreeLedger::open_at_path(path)?);

    let memory_pool = MemoryPool::from_storage(&storage.clone())?;
    let memory_pool_lock = Arc::new(Mutex::new(memory_pool.clone()));

    let bootnode = match config.bootnodes.len() {
        0 => socket_address,
        _ => config.bootnodes[0].parse::<SocketAddr>()?,
    };

    let sync_handler = SyncHandler::new(bootnode);
    let sync_handler_lock = Arc::new(Mutex::new(sync_handler));

    info!("Loading Aleo parameters...");
    let parameters = PublicParameters::<Components>::load(!config.is_miner)?;
    info!("Loading complete.");

    let server = Server::new(
        Context::new(
            socket_address,
            config.mempool_interval,
            config.min_peers,
            config.max_peers,
            config.is_bootnode,
            config.bootnodes.clone(),
        ),
        consensus.clone(),
        storage.clone(),
        parameters.clone(),
        memory_pool_lock.clone(),
        sync_handler_lock.clone(),
        10000, // 10 seconds
    );

    // Start rpc thread

    if config.jsonrpc {
        start_rpc_server(
            config.rpc_port,
            storage.clone(),
            server.context.clone(),
            consensus.clone(),
            memory_pool_lock.clone(),
        )
        .await?;
    }

    // Start miner thread

    let miner_address: AccountPublicKey<Components> = FromBytes::read(&hex::decode(config.miner_address)?[..])?;

<<<<<<< HEAD
    let rng = rand::rngs::OsRng;
    if config.miner {
=======
    if config.is_miner {
>>>>>>> d886b733
        MinerInstance::new(
            miner_address,
            consensus.clone(),
            parameters,
            storage.clone(),
            memory_pool_lock.clone(),
            server.context.clone(),
            pk,
        )
        .spawn(rng);
    }

    // Start server thread

    server.listen().await?;

    Ok(())
}

#[tokio::main]
async fn main() -> Result<(), NodeError> {
    let arguments = ConfigCli::new();

    let config: Config = ConfigCli::parse(&arguments)?;

    start_server(config).await
}<|MERGE_RESOLUTION|>--- conflicted
+++ resolved
@@ -108,12 +108,8 @@
 
     let miner_address: AccountPublicKey<Components> = FromBytes::read(&hex::decode(config.miner_address)?[..])?;
 
-<<<<<<< HEAD
     let rng = rand::rngs::OsRng;
-    if config.miner {
-=======
     if config.is_miner {
->>>>>>> d886b733
         MinerInstance::new(
             miner_address,
             consensus.clone(),
